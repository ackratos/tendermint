--- conflicted
+++ resolved
@@ -25,12 +25,5 @@
 ### IMPROVEMENTS:
 
 ### BUG FIXES:
-<<<<<<< HEAD
 
-- [crypto/merkle] [\#2756](https://github.com/tendermint/tendermint/issues/2756) Fix crypto/merkle ProofOperators.Verify to check bounds on keypath parts.
-- [mempool] fix a bug where we create a WAL despite `wal_dir` being empty
-- [p2p] \#2771 Fix `peer-id` label name in prometheus metrics
-- [autofile] [\#2703] do not panic when checking Head size
-- [dep] [\#2798](https://github.com/tendermint/tendermint/issues/2798) Fix client_golang dependency
-=======
->>>>>>> 533b3cfb
+- [dep] [\#2798](https://github.com/tendermint/tendermint/issues/2798) Fix client_golang dependency