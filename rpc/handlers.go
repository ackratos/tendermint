package rpc

import (
	"bytes"
	"encoding/json"
	"fmt"
	"github.com/tendermint/tendermint/binary"
<<<<<<< HEAD
=======
	"github.com/tendermint/tendermint/events"
	"github.com/tendermint/tendermint/rpc/core"
	"golang.org/x/net/websocket"
>>>>>>> 73565569
	"io/ioutil"
	"net/http"
	"reflect"
	"runtime"
	"strings"
	"time"
)

<<<<<<< HEAD
func RegisterRPCFuncs(mux *http.ServeMux, funcMap map[string]*RPCFunc) {
=======
// cache all type information about each function up front
// (func, argNames)
var funcMap = map[string]*FuncWrapper{
	"status":                  funcWrap(core.Status, []string{}),
	"net_info":                funcWrap(core.NetInfo, []string{}),
	"blockchain":              funcWrap(core.BlockchainInfo, []string{"min_height", "max_height"}),
	"get_block":               funcWrap(core.GetBlock, []string{"height"}),
	"get_account":             funcWrap(core.GetAccount, []string{"address"}),
	"get_storage":             funcWrap(core.GetStorage, []string{"address", "key"}),
	"call":                    funcWrap(core.Call, []string{"address", "data"}),
	"call_code":               funcWrap(core.CallCode, []string{"code", "data"}),
	"list_validators":         funcWrap(core.ListValidators, []string{}),
	"dump_storage":            funcWrap(core.DumpStorage, []string{"address"}),
	"broadcast_tx":            funcWrap(core.BroadcastTx, []string{"tx"}),
	"list_accounts":           funcWrap(core.ListAccounts, []string{}),
	"unsafe/gen_priv_account": funcWrap(core.GenPrivAccount, []string{}),
	"unsafe/sign_tx":          funcWrap(core.SignTx, []string{"tx", "priv_accounts"}),
}

// maps camel-case function names to lower case rpc version
var reverseFuncMap = fillReverseFuncMap()

// fill the map from camelcase to lowercase
func fillReverseFuncMap() map[string]string {
	fMap := make(map[string]string)
	for name, f := range funcMap {
		camelName := runtime.FuncForPC(f.f.Pointer()).Name()
		spl := strings.Split(camelName, ".")
		if len(spl) > 1 {
			camelName = spl[len(spl)-1]
		}
		fMap[camelName] = name
	}
	return fMap
}

func initHandlers(evsw *events.EventSwitch) {
>>>>>>> 73565569
	// HTTP endpoints
	for funcName, rpcFunc := range funcMap {
		mux.HandleFunc("/"+funcName, makeHTTPHandler(rpcFunc))
	}

	// JSONRPC endpoints
<<<<<<< HEAD
	mux.HandleFunc("/", makeJSONRPCHandler(funcMap))
}

=======
	http.HandleFunc("/", JSONRPCHandler)

	w := NewWebsocketManager(evsw)
	// websocket endpoint
	http.Handle("/events", websocket.Handler(w.eventsHandler))
}

//-------------------------------------
// function introspection

>>>>>>> 73565569
// holds all type information for each function
type RPCFunc struct {
	f        reflect.Value  // underlying rpc function
	args     []reflect.Type // type of each function arg
	returns  []reflect.Type // type of each return arg
	argNames []string       // name of each argument
}

<<<<<<< HEAD
func NewRPCFunc(f interface{}, args []string) *RPCFunc {
	return &RPCFunc{
=======
// wraps a function for quicker introspection
func funcWrap(f interface{}, args []string) *FuncWrapper {
	return &FuncWrapper{
>>>>>>> 73565569
		f:        reflect.ValueOf(f),
		args:     funcArgTypes(f),
		returns:  funcReturnTypes(f),
		argNames: args,
	}
}

// return a function's argument types
func funcArgTypes(f interface{}) []reflect.Type {
	t := reflect.TypeOf(f)
	n := t.NumIn()
	types := make([]reflect.Type, n)
	for i := 0; i < n; i++ {
		types[i] = t.In(i)
	}
	return types
}

// return a function's return types
func funcReturnTypes(f interface{}) []reflect.Type {
	t := reflect.TypeOf(f)
	n := t.NumOut()
	types := make([]reflect.Type, n)
	for i := 0; i < n; i++ {
		types[i] = t.Out(i)
	}
	return types
}

// function introspection
//-----------------------------------------------------------------------------
// rpc.json

// jsonrpc calls grab the given method's function info and runs reflect.Call
<<<<<<< HEAD
func makeJSONRPCHandler(funcMap map[string]*RPCFunc) http.HandlerFunc {
	return func(w http.ResponseWriter, r *http.Request) {
		b, _ := ioutil.ReadAll(r.Body)
		var request RPCRequest
		err := json.Unmarshal(b, &request)
		if err != nil {
			WriteRPCResponse(w, NewRPCResponse(nil, err.Error()))
			return
		}
=======
func JSONRPCHandler(w http.ResponseWriter, r *http.Request) {
	if len(r.URL.Path) > 1 {
		WriteRPCResponse(w, NewRPCResponse(nil, fmt.Sprintf("Invalid JSONRPC endpoint %s", r.URL.Path)))
		return
	}
	b, _ := ioutil.ReadAll(r.Body)
	var request RPCRequest
	err := json.Unmarshal(b, &request)
	if err != nil {
		WriteRPCResponse(w, NewRPCResponse(nil, err.Error()))
		return
	}
>>>>>>> 73565569

		rpcFunc := funcMap[request.Method]
		if rpcFunc == nil {
			WriteRPCResponse(w, NewRPCResponse(nil, "RPC method unknown: "+request.Method))
			return
		}
		args, err := jsonParamsToArgs(rpcFunc, request.Params)
		if err != nil {
			WriteRPCResponse(w, NewRPCResponse(nil, err.Error()))
			return
		}
		returns := rpcFunc.f.Call(args)
		response, err := unreflectResponse(returns)
		if err != nil {
			WriteRPCResponse(w, NewRPCResponse(nil, err.Error()))
			return
		}
		WriteRPCResponse(w, NewRPCResponse(response, ""))
	}
}

// covert a list of interfaces to properly typed values
func jsonParamsToArgs(rpcFunc *RPCFunc, params []interface{}) ([]reflect.Value, error) {
	values := make([]reflect.Value, len(params))
	for i, p := range params {
		ty := rpcFunc.args[i]
		v, err := _jsonObjectToArg(ty, p)
		if err != nil {
			return nil, err
		}
		values[i] = v
	}
	return values, nil
}

func _jsonObjectToArg(ty reflect.Type, object interface{}) (reflect.Value, error) {
	var err error
	v := reflect.New(ty)
	binary.ReadJSONFromObject(v.Interface(), object, &err)
	if err != nil {
		return v, err
	}
	v = v.Elem()
	return v, nil
}

// rpc.json
//-----------------------------------------------------------------------------
// rpc.http

// convert from a function name to the http handler
func makeHTTPHandler(rpcFunc *RPCFunc) func(http.ResponseWriter, *http.Request) {
	return func(w http.ResponseWriter, r *http.Request) {
		args, err := httpParamsToArgs(rpcFunc, r)
		if err != nil {
			WriteRPCResponse(w, NewRPCResponse(nil, err.Error()))
			return
		}
		returns := rpcFunc.f.Call(args)
		response, err := unreflectResponse(returns)
		if err != nil {
			WriteRPCResponse(w, NewRPCResponse(nil, err.Error()))
			return
		}
		WriteRPCResponse(w, NewRPCResponse(response, ""))
	}
}

// Covert an http query to a list of properly typed values.
// To be properly decoded the arg must be a concrete type from tendermint (if its an interface).
func httpParamsToArgs(rpcFunc *RPCFunc, r *http.Request) ([]reflect.Value, error) {
	argTypes := rpcFunc.args
	argNames := rpcFunc.argNames

	var err error
	values := make([]reflect.Value, len(argNames))
	for i, name := range argNames {
		ty := argTypes[i]
		arg := GetParam(r, name)
		values[i], err = _jsonStringToArg(ty, arg)
		if err != nil {
			return nil, err
		}
	}
	return values, nil
}

func _jsonStringToArg(ty reflect.Type, arg string) (reflect.Value, error) {
	var err error
	v := reflect.New(ty)
	binary.ReadJSON(v.Interface(), []byte(arg), &err)
	if err != nil {
		return v, err
	}
	v = v.Elem()
	return v, nil
}

// rpc.http
//-----------------------------------------------------------------------------
// rpc.websocket

// for requests coming in
type WsRequest struct {
	Type  string // subscribe or unsubscribe
	Event string
}

// for responses going out
type WsResponse struct {
	Event string
	Data  interface{}
	Error string
}

// a single websocket connection
// contains the listeners id
type Connection struct {
	id          string
	wsCon       *websocket.Conn
	writeChan   chan WsResponse
	quitChan    chan struct{}
	failedSends uint
}

// new websocket connection wrapper
func NewConnection(con *websocket.Conn) *Connection {
	return &Connection{
		id:        con.RemoteAddr().String(),
		wsCon:     con,
		writeChan: make(chan WsResponse, WriteChanBuffer), // buffered. we keep track when its full
	}
}

// close the connection
func (c *Connection) Close() {
	c.wsCon.Close()
	close(c.writeChan)
	close(c.quitChan)
}

// main manager for all websocket connections
// holds the event switch
type WebsocketManager struct {
	ew   *events.EventSwitch
	cons map[string]*Connection
}

func NewWebsocketManager(ew *events.EventSwitch) *WebsocketManager {
	return &WebsocketManager{
		ew:   ew,
		cons: make(map[string]*Connection),
	}
}

func (w *WebsocketManager) eventsHandler(con *websocket.Conn) {
	// register connection
	c := NewConnection(con)
	w.cons[con.RemoteAddr().String()] = c

	// read subscriptions/unsubscriptions to events
	go w.read(c)
	// write responses
	go w.write(c)
}

const (
	WsConnectionReaperSeconds = 5
	MaxFailedSendsSeconds     = 10
	WriteChanBuffer           = 10
)

// read from the socket and subscribe to or unsubscribe from events
func (w *WebsocketManager) read(con *Connection) {
	reaper := time.Tick(time.Second * WsConnectionReaperSeconds)
	for {
		select {
		case <-reaper:
			if con.failedSends > MaxFailedSendsSeconds {
				// sending has failed too many times.
				// kill the connection
				con.quitChan <- struct{}{}
			}
		default:
			var in []byte
			if err := websocket.Message.Receive(con.wsCon, &in); err != nil {
				// an error reading the connection,
				// so kill the connection
				con.quitChan <- struct{}{}
			}
			var req WsRequest
			err := json.Unmarshal(in, &req)
			if err != nil {
				errStr := fmt.Sprintf("Error unmarshaling data: %s", err.Error())
				con.writeChan <- WsResponse{Error: errStr}
			}
			switch req.Type {
			case "subscribe":
				w.ew.AddListenerForEvent(con.id, req.Event, func(msg interface{}) {
					resp := WsResponse{
						Event: req.Event,
						Data:  msg,
					}
					select {
					case con.writeChan <- resp:
						// yay
						con.failedSends = 0
					default:
						// channel is full
						// if this happens too many times,
						// close connection
						con.failedSends += 1
					}
				})
			case "unsubscribe":
				if req.Event != "" {
					w.ew.RemoveListenerForEvent(req.Event, con.id)
				} else {
					w.ew.RemoveListener(con.id)
				}
			default:
				con.writeChan <- WsResponse{Error: "Unknown request type: " + req.Type}
			}

		}
	}
}

// receives on a write channel and writes out to the socket
func (w *WebsocketManager) write(con *Connection) {
	n, err := new(int64), new(error)
	for {
		select {
		case msg := <-con.writeChan:
			buf := new(bytes.Buffer)
			binary.WriteJSON(msg, buf, n, err)
			if *err != nil {
				log.Error("Failed to write JSON WsResponse", "error", err)
			} else {
				websocket.Message.Send(con.wsCon, buf.Bytes())
			}
		case <-con.quitChan:
			w.closeConn(con)
			return
		}
	}
}

// close a connection and delete from manager
func (w *WebsocketManager) closeConn(con *Connection) {
	con.Close()
	delete(w.cons, con.id)
}

// rpc.websocket
//-----------------------------------------------------------------------------

// returns is Response struct and error. If error is not nil, return it
func unreflectResponse(returns []reflect.Value) (interface{}, error) {
	errV := returns[1]
	if errV.Interface() != nil {
		return nil, fmt.Errorf("%v", errV.Interface())
	}
	return returns[0].Interface(), nil
}<|MERGE_RESOLUTION|>--- conflicted
+++ resolved
@@ -5,83 +5,33 @@
 	"encoding/json"
 	"fmt"
 	"github.com/tendermint/tendermint/binary"
-<<<<<<< HEAD
-=======
 	"github.com/tendermint/tendermint/events"
-	"github.com/tendermint/tendermint/rpc/core"
 	"golang.org/x/net/websocket"
->>>>>>> 73565569
 	"io/ioutil"
 	"net/http"
 	"reflect"
-	"runtime"
-	"strings"
 	"time"
 )
 
-<<<<<<< HEAD
 func RegisterRPCFuncs(mux *http.ServeMux, funcMap map[string]*RPCFunc) {
-=======
-// cache all type information about each function up front
-// (func, argNames)
-var funcMap = map[string]*FuncWrapper{
-	"status":                  funcWrap(core.Status, []string{}),
-	"net_info":                funcWrap(core.NetInfo, []string{}),
-	"blockchain":              funcWrap(core.BlockchainInfo, []string{"min_height", "max_height"}),
-	"get_block":               funcWrap(core.GetBlock, []string{"height"}),
-	"get_account":             funcWrap(core.GetAccount, []string{"address"}),
-	"get_storage":             funcWrap(core.GetStorage, []string{"address", "key"}),
-	"call":                    funcWrap(core.Call, []string{"address", "data"}),
-	"call_code":               funcWrap(core.CallCode, []string{"code", "data"}),
-	"list_validators":         funcWrap(core.ListValidators, []string{}),
-	"dump_storage":            funcWrap(core.DumpStorage, []string{"address"}),
-	"broadcast_tx":            funcWrap(core.BroadcastTx, []string{"tx"}),
-	"list_accounts":           funcWrap(core.ListAccounts, []string{}),
-	"unsafe/gen_priv_account": funcWrap(core.GenPrivAccount, []string{}),
-	"unsafe/sign_tx":          funcWrap(core.SignTx, []string{"tx", "priv_accounts"}),
-}
-
-// maps camel-case function names to lower case rpc version
-var reverseFuncMap = fillReverseFuncMap()
-
-// fill the map from camelcase to lowercase
-func fillReverseFuncMap() map[string]string {
-	fMap := make(map[string]string)
-	for name, f := range funcMap {
-		camelName := runtime.FuncForPC(f.f.Pointer()).Name()
-		spl := strings.Split(camelName, ".")
-		if len(spl) > 1 {
-			camelName = spl[len(spl)-1]
-		}
-		fMap[camelName] = name
-	}
-	return fMap
-}
-
-func initHandlers(evsw *events.EventSwitch) {
->>>>>>> 73565569
 	// HTTP endpoints
 	for funcName, rpcFunc := range funcMap {
 		mux.HandleFunc("/"+funcName, makeHTTPHandler(rpcFunc))
 	}
 
 	// JSONRPC endpoints
-<<<<<<< HEAD
 	mux.HandleFunc("/", makeJSONRPCHandler(funcMap))
 }
 
-=======
-	http.HandleFunc("/", JSONRPCHandler)
-
+func RegisterEventsHandler(mux *http.ServeMux, evsw *events.EventSwitch) {
+	// websocket endpoint
 	w := NewWebsocketManager(evsw)
-	// websocket endpoint
-	http.Handle("/events", websocket.Handler(w.eventsHandler))
+	mux.Handle("/events", websocket.Handler(w.eventsHandler))
 }
 
 //-------------------------------------
 // function introspection
 
->>>>>>> 73565569
 // holds all type information for each function
 type RPCFunc struct {
 	f        reflect.Value  // underlying rpc function
@@ -90,14 +40,9 @@
 	argNames []string       // name of each argument
 }
 
-<<<<<<< HEAD
+// wraps a function for quicker introspection
 func NewRPCFunc(f interface{}, args []string) *RPCFunc {
 	return &RPCFunc{
-=======
-// wraps a function for quicker introspection
-func funcWrap(f interface{}, args []string) *FuncWrapper {
-	return &FuncWrapper{
->>>>>>> 73565569
 		f:        reflect.ValueOf(f),
 		args:     funcArgTypes(f),
 		returns:  funcReturnTypes(f),
@@ -132,9 +77,12 @@
 // rpc.json
 
 // jsonrpc calls grab the given method's function info and runs reflect.Call
-<<<<<<< HEAD
 func makeJSONRPCHandler(funcMap map[string]*RPCFunc) http.HandlerFunc {
 	return func(w http.ResponseWriter, r *http.Request) {
+		if len(r.URL.Path) > 1 {
+			WriteRPCResponse(w, NewRPCResponse(nil, fmt.Sprintf("Invalid JSONRPC endpoint %s", r.URL.Path)))
+			return
+		}
 		b, _ := ioutil.ReadAll(r.Body)
 		var request RPCRequest
 		err := json.Unmarshal(b, &request)
@@ -142,21 +90,6 @@
 			WriteRPCResponse(w, NewRPCResponse(nil, err.Error()))
 			return
 		}
-=======
-func JSONRPCHandler(w http.ResponseWriter, r *http.Request) {
-	if len(r.URL.Path) > 1 {
-		WriteRPCResponse(w, NewRPCResponse(nil, fmt.Sprintf("Invalid JSONRPC endpoint %s", r.URL.Path)))
-		return
-	}
-	b, _ := ioutil.ReadAll(r.Body)
-	var request RPCRequest
-	err := json.Unmarshal(b, &request)
-	if err != nil {
-		WriteRPCResponse(w, NewRPCResponse(nil, err.Error()))
-		return
-	}
->>>>>>> 73565569
-
 		rpcFunc := funcMap[request.Method]
 		if rpcFunc == nil {
 			WriteRPCResponse(w, NewRPCResponse(nil, "RPC method unknown: "+request.Method))
